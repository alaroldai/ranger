--- conflicted
+++ resolved
@@ -195,13 +195,10 @@
 	else:
 		path = '.'
 
-<<<<<<< HEAD
 	# Initialize objects
 	EnvironmentAware._assign(Environment(path))
 	fm = FM()
-=======
 	crash_exception = None
->>>>>>> 2f3326a4
 	try:
 		load_settings(fm, ranger.arg.clean)
 		FileManagerAware._assign(fm)
@@ -218,14 +215,7 @@
 			dumpname = ranger.relpath_conf('traceback')
 			traceback.print_exc(file=open(dumpname, 'w'))
 	finally:
-<<<<<<< HEAD
 		fm.destroy()
-=======
-		# Finish, clean up
-		try:
-			fm.ui.destroy()
-		except (AttributeError, NameError):
-			pass
 		if crash_exception:
 			print("Fatal: " + str(crash_exception))
 			if arg.debug or arg.clean:
@@ -233,7 +223,6 @@
 			else:
 				print("A traceback has been saved to " + dumpname)
 				print("Please include it in a bugreport.")
->>>>>>> 2f3326a4
 
 
 if __name__ == '__main__':
